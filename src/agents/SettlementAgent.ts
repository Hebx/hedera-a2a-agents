import { HCS10Client } from '@hashgraphonline/standards-agent-kit'
import { processPayment, x402Utils, verifyPayment, settlePayment } from 'a2a-x402'
import { Wallet, JsonRpcProvider } from 'ethers'
import { Client, PrivateKey, AccountId, TransferTransaction, Hbar, AccountBalanceQuery } from '@hashgraph/sdk'
import { HCS10ConnectionManager } from '../protocols/HCS10ConnectionManager'
import { HCS10TransactionApproval } from '../protocols/HCS10TransactionApproval'
<<<<<<< HEAD
=======
import chalk from 'chalk'
import dotenv from 'dotenv'
>>>>>>> 0fbfe07d
import { X402FacilitatorServer } from '../facilitator/X402FacilitatorServer'
import { loadEnvIfNeeded } from '../utils/env'
import chalk from 'chalk'

// Load environment variables (optional for SDK usage)
loadEnvIfNeeded()

export class SettlementAgent {
  private hcsClient: HCS10Client
  private provider: JsonRpcProvider
  private wallet: Wallet
  private hederaClient?: Client
  private paymentNetwork: 'hedera-testnet' | 'base-sepolia'
  private x402Utils: typeof x402Utils
  private facilitator: X402FacilitatorServer
  private connectionManager?: HCS10ConnectionManager
  private transactionApproval?: HCS10TransactionApproval

  constructor() {
    // Get agent credentials from environment variables
    const agentId = process.env.SETTLEMENT_AGENT_ID
    const privateKey = process.env.SETTLEMENT_PRIVATE_KEY
    const baseRpcUrl = process.env.BASE_RPC_URL
    const walletPrivateKey = process.env.SETTLEMENT_WALLET_PRIVATE_KEY

    if (!agentId || !privateKey || !baseRpcUrl || !walletPrivateKey) {
      throw new Error('Missing required environment variables: SETTLEMENT_AGENT_ID, SETTLEMENT_PRIVATE_KEY, BASE_RPC_URL, and SETTLEMENT_WALLET_PRIVATE_KEY')
    }

    // Check if we have a placeholder private key
    if (privateKey.startsWith('placeholder-key-for-')) {
      console.warn('⚠️  Using placeholder private key. Agent registration may not have captured the actual private key.')
      console.warn('⚠️  For now, we\'ll use the main Hedera account for testing.')
      
      // Use the main Hedera account credentials for testing
      const mainAccountId = process.env.HEDERA_ACCOUNT_ID
      const mainPrivateKey = process.env.HEDERA_PRIVATE_KEY
      
      if (!mainAccountId || !mainPrivateKey) {
        throw new Error('Missing main Hedera credentials for fallback')
      }
      
      // Initialize HCS10Client with main account for now
      this.hcsClient = new HCS10Client(mainAccountId, mainPrivateKey, 'testnet')
      
      // Initialize connection manager and transaction approval (optional)
      const useConnections = process.env.USE_HCS10_CONNECTIONS === 'true'
      if (useConnections) {
        this.connectionManager = new HCS10ConnectionManager(this.hcsClient, mainAccountId)
        this.transactionApproval = new HCS10TransactionApproval(this.hcsClient, mainAccountId)
      }
    } else {
      // Initialize HCS10Client with actual agent credentials
      this.hcsClient = new HCS10Client(agentId, privateKey, 'testnet')
      
      // Initialize connection manager and transaction approval (optional)
      const useConnections = process.env.USE_HCS10_CONNECTIONS === 'true'
      if (useConnections) {
        this.connectionManager = new HCS10ConnectionManager(this.hcsClient, agentId)
        this.transactionApproval = new HCS10TransactionApproval(this.hcsClient, agentId)
      }
    }

    // Initialize provider with BASE_RPC_URL
    this.provider = new JsonRpcProvider(baseRpcUrl)

    // Initialize wallet with SETTLEMENT_WALLET_PRIVATE_KEY + provider
    this.wallet = new Wallet(walletPrivateKey, this.provider)

    // Initialize x402Utils
    this.x402Utils = x402Utils

    // Initialize facilitator server
    this.facilitator = new X402FacilitatorServer()

    // Determine payment network
    this.paymentNetwork = (process.env.PAYMENT_NETWORK || 'base-sepolia') as 'hedera-testnet' | 'base-sepolia'

    // Initialize Hedera client if using Hedera network
    if (this.paymentNetwork === 'hedera-testnet') {
      const mainAccountId = process.env.HEDERA_ACCOUNT_ID
      const mainPrivateKey = process.env.HEDERA_PRIVATE_KEY
      
      if (!mainAccountId || !mainPrivateKey) {
        throw new Error('Missing required Hedera credentials for Hedera network: HEDERA_ACCOUNT_ID and HEDERA_PRIVATE_KEY')
      }

      this.hederaClient = Client.forTestnet()
      const accountId = AccountId.fromString(mainAccountId)
      const privateKeyObj = PrivateKey.fromString(mainPrivateKey)
      this.hederaClient.setOperator(accountId, privateKeyObj)
      
      console.log(chalk.blue('✅ Hedera client initialized for payments'))
    }
  }

  // Public method to trigger settlement from external calls
  async triggerSettlement(verification: any): Promise<void> {
    console.log(chalk.yellow('🔧 SettlementAgent: Triggering settlement...'))
    await this.executeSettlement(verification)
  }

  async init(): Promise<void> {
    try {
      // Get topic ID from environment
      const topicId = process.env.SETTLEMENT_TOPIC_ID
      if (!topicId) {
        throw new Error('Missing required environment variable: SETTLEMENT_TOPIC_ID')
      }

      // Start polling for messages (HCS10Client doesn't have connect/subscribe methods)
      this.startMessagePolling(topicId)

      console.log(chalk.yellow('Listening for approvals...'))
      console.log(`🔗 SettlementAgent initialized for Hedera testnet`)
      console.log(`🆔 Agent ID: ${process.env.SETTLEMENT_AGENT_ID}`)
      console.log(`📡 Topic ID: ${topicId}`)
      console.log(`🌐 RPC URL: ${process.env.BASE_RPC_URL}`)
    } catch (error) {
      console.error('❌ Failed to initialize SettlementAgent:', error)
      throw error
    }
  }

  private startMessagePolling(topicId: string): void {
    // Poll for messages every 5 seconds
    setInterval(async () => {
      try {
        const result = await this.hcsClient.getMessages(topicId)
        if (result.messages && result.messages.length > 0) {
          console.log(chalk.yellow(`📨 Found ${result.messages.length} new message(s)`))
          for (const message of result.messages) {
            await this.handleMessage(message)
          }
        }
      } catch (error) {
        console.error('❌ Error polling for messages:', error)
      }
    }, 5000) // Poll every 5 seconds
  }

  private async handleMessage(message: any): Promise<void> {
    try {
      // Parse message.contents
      const parsed = JSON.parse(message.contents || message.data || '{}')

      // If type === 'verification_result' && approved
      if (parsed.type === 'verification_result' && parsed.approved) {
        console.log(chalk.yellow('Settlement approved'))
        await this.executeSettlement(parsed)
      }
    } catch (error) {
      console.error('❌ Error handling message:', error)
    }
  }

  private createHederaRequirements() {
    const hbarAmount = parseFloat(process.env.HBAR_PAYMENT_AMOUNT || '10')
    const tinybarAmount = hbarAmount * 100_000_000 // Convert HBAR to tinybars
    
    return {
      scheme: 'exact' as const,
      network: 'hedera-testnet' as any, // Type cast for Hedera support from X402 PR #448
      asset: 'HBAR',
      payTo: process.env.HEDERA_MERCHANT_ACCOUNT_ID || '',
      maxAmountRequired: tinybarAmount.toString(),
      resource: '/agent-settlement',
      description: 'A2A agent settlement via Hedera',
      mimeType: 'application/json',
      maxTimeoutSeconds: 120
    }
  }

  private createBaseRequirements() {
    return {
      scheme: 'exact' as const,
      network: 'base-sepolia' as const,
      asset: process.env.USDC_CONTRACT || '',
      payTo: process.env.MERCHANT_WALLET_ADDRESS || '',
      maxAmountRequired: '1000000', // 1 USDC
      resource: '/agent-settlement',
      description: 'A2A agent settlement',
      mimeType: 'application/json',
      maxTimeoutSeconds: 120
    }
  }

  private createPaymentRequirements() {
    if (this.paymentNetwork === 'hedera-testnet') {
      return this.createHederaRequirements()
    } else {
      return this.createBaseRequirements()
    }
  }

  private async executeSettlement(verification: any): Promise<void> {
    try {
      console.log(chalk.yellow(`Initiating settlement flow on ${this.paymentNetwork}...`))

      if (this.paymentNetwork === 'hedera-testnet') {
        // Direct Hedera HBAR transfer (bypass X402 for now)
        await this.executeHederaSettlement(verification)
      } else {
        // Standard X402 flow for Base USDC
        await this.executeX402Settlement(verification)
      }

    } catch (error) {
      console.error('❌ Error executing settlement:', error)
      throw error // Fail entire settlement if any step fails (strict error handling)
    }
  }

  private async executeX402Settlement(verification: any): Promise<void> {
    // Step 1: Create payment requirements based on network
    const requirements = this.createPaymentRequirements()

    // Step 2: Create payment authorization
    console.log(chalk.blue('📋 Step 1: Creating payment authorization...'))
    const paymentPayload = await processPayment(requirements as any, this.wallet)
    const paymentHeader = Buffer.from(JSON.stringify(paymentPayload)).toString('base64')

    // Debug: Log the actual paymentPayload structure
    console.log(chalk.blue('📋 Payment payload structure:'), JSON.stringify(paymentPayload, null, 2))

    // Step 3: Verify payment via facilitator
    console.log(chalk.blue('📋 Step 2: Verifying payment...'))
    const verificationResult = await this.facilitator.verify(paymentHeader, requirements)
    
    if (!verificationResult.isValid) {
      throw new Error(`Payment verification failed: ${verificationResult.invalidReason}`)
    }
    console.log(chalk.green('✅ Payment verification successful'))

    // Step 4: Settle payment via facilitator (executes actual USDC transfer)
    console.log(chalk.blue('📋 Step 3: Settling payment and executing USDC transfer...'))
    const settlementResult = await this.facilitator.settle(paymentHeader, requirements)
    
    if (!settlementResult.success) {
      throw new Error(`Payment settlement failed: ${settlementResult.error}`)
    }
    
    console.log(chalk.green('✅ Payment settled successfully!'))
    console.log(chalk.blue(`📋 Transaction Hash: ${settlementResult.txHash}`))
    console.log(chalk.blue(`📋 Network: ${settlementResult.networkId}`))
    console.log(chalk.blue(`📋 Amount: 1 USDC`))

    // Step 5: Record settlement with actual transaction hash
    await this.recordSettlement(settlementResult.txHash!, 1)
  }

  private async executeHederaSettlement(verification: any): Promise<void> {
    if (!this.hederaClient) {
      throw new Error('Hedera client not initialized')
    }

    console.log(chalk.blue('📋 Step 1: Querying account balance...'))
    const operatorId = this.hederaClient.operatorAccountId!
    const balanceQuery = await new AccountBalanceQuery().setAccountId(operatorId).execute(this.hederaClient)
    const balanceInHBAR = balanceQuery.hbars.toString()
    console.log(chalk.blue(`📋 Current balance: ${balanceInHBAR}`))

    const merchantAccountId = process.env.HEDERA_MERCHANT_ACCOUNT_ID
    if (!merchantAccountId) {
      throw new Error('Missing HEDERA_MERCHANT_ACCOUNT_ID environment variable')
    }

    const hbarAmount = parseFloat(process.env.HBAR_PAYMENT_AMOUNT || '10')
    const tinybarAmount = hbarAmount * 100_000_000

    console.log(chalk.blue('📋 Step 2: Creating HBAR transfer transaction...'))
    console.log(chalk.blue(`📋 Amount: ${hbarAmount} HBAR (${tinybarAmount} tinybars)`))
    console.log(chalk.blue(`📋 From: ${operatorId.toString()}`))
    console.log(chalk.blue(`📋 To: ${merchantAccountId}`))

    console.log(chalk.blue('📋 Step 3: Executing HBAR transfer...'))
    
    // Create and execute transfer
    const transfer = new TransferTransaction()
      .addHbarTransfer(operatorId, Hbar.fromTinybars(-tinybarAmount))
      .addHbarTransfer(AccountId.fromString(merchantAccountId), Hbar.fromTinybars(tinybarAmount))
      .setTransactionMemo('A2A agent settlement')

    const txResponse = await transfer.execute(this.hederaClient)
    const receipt = await txResponse.getReceipt(this.hederaClient)

    console.log(chalk.green('✅ HBAR transfer confirmed'))
    console.log(chalk.blue(`📋 Transaction ID: ${txResponse.transactionId.toString()}`))
    console.log(chalk.blue(`📋 Status: ${receipt.status.toString()}`))
    console.log(chalk.blue(`📋 Amount: ${hbarAmount} HBAR`))

    // Record settlement
    await this.recordSettlement(txResponse.transactionId.toString(), hbarAmount)
  }

  private async recordSettlement(txHash: string, amount: number): Promise<void> {
    try {
      // Create settlement object
      const asset = this.paymentNetwork === 'hedera-testnet' ? 'HBAR' : 'USDC'
      const settlement = {
        type: 'settlement_complete',
        txHash,
        amount: `${amount} ${asset}`,
        network: this.paymentNetwork,
        timestamp: Date.now()
      }

      // Send via hcsClient.sendMessage to ANALYZER_TOPIC_ID (broadcast)
      const analyzerTopicId = process.env.ANALYZER_TOPIC_ID
      if (!analyzerTopicId) {
        console.warn(chalk.yellow('⚠️ Missing ANALYZER_TOPIC_ID - skipping HCS recording'))
        return
      }

      await this.hcsClient.sendMessage(analyzerTopicId, JSON.stringify(settlement))
      console.log(chalk.green('✅ Settlement recorded via HCS'))
    } catch (error) {
      console.warn(chalk.yellow('⚠️ HCS communication failed (non-critical):'), (error as Error).message)
      console.log(chalk.blue('💡 Settlement completed successfully despite HCS communication issue'))
      // Don't throw error - settlement was successful, HCS is just for coordination
    }
  }

  /**
   * Get connection manager instance (if initialized)
   */
  getConnectionManager(): HCS10ConnectionManager | undefined {
    return this.connectionManager
  }

  /**
   * Get transaction approval manager instance (if initialized)
   */
  getTransactionApproval(): HCS10TransactionApproval | undefined {
    return this.transactionApproval
  }

  getHcsClient(): HCS10Client {
    return this.hcsClient
  }
}<|MERGE_RESOLUTION|>--- conflicted
+++ resolved
@@ -4,17 +4,12 @@
 import { Client, PrivateKey, AccountId, TransferTransaction, Hbar, AccountBalanceQuery } from '@hashgraph/sdk'
 import { HCS10ConnectionManager } from '../protocols/HCS10ConnectionManager'
 import { HCS10TransactionApproval } from '../protocols/HCS10TransactionApproval'
-<<<<<<< HEAD
-=======
 import chalk from 'chalk'
 import dotenv from 'dotenv'
->>>>>>> 0fbfe07d
 import { X402FacilitatorServer } from '../facilitator/X402FacilitatorServer'
-import { loadEnvIfNeeded } from '../utils/env'
-import chalk from 'chalk'
-
-// Load environment variables (optional for SDK usage)
-loadEnvIfNeeded()
+
+// Load environment variables
+dotenv.config()
 
 export class SettlementAgent {
   private hcsClient: HCS10Client
